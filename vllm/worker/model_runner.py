--- conflicted
+++ resolved
@@ -1,8 +1,4 @@
-<<<<<<< HEAD
-import contextlib
 from dataclasses import dataclass
-=======
->>>>>>> 4bfa7e7f
 import time
 from enum import IntEnum
 from typing import Dict, List, NamedTuple, Optional, Set, Tuple, Union
@@ -13,21 +9,11 @@
 
 from vllm.attention import (AttentionMetadata, AttentionMetadataPerStage,
                             get_attn_backend)
-<<<<<<< HEAD
-from vllm.config import (DeviceConfig, LoadConfig, LoRAConfig, ModelConfig,
-                         ParallelConfig, SchedulerConfig, VisionLanguageConfig)
-from vllm.distributed import (broadcast_tensor_dict,
-                              get_tensor_model_parallel_world_size,
-                              with_pynccl_for_all_reduce)
-from vllm.distributed.device_communicators import (custom_all_reduce,
-                                                   pynccl_utils)
-=======
 from vllm.config import (CacheConfig, DeviceConfig, LoadConfig, LoRAConfig,
                          ModelConfig, ParallelConfig, SchedulerConfig,
                          VisionLanguageConfig)
 from vllm.distributed import broadcast_tensor_dict
 from vllm.distributed.communication_op import graph_capture, graph_mode
->>>>>>> 4bfa7e7f
 from vllm.logger import init_logger
 from vllm.lora.layers import LoRAMapping
 from vllm.lora.request import LoRARequest
@@ -152,52 +138,12 @@
         self.graph_runners: Dict[int, CUDAGraphRunner] = {}
         self.graph_memory_pool: Optional[Tuple[
             int, int]] = None  # Set during graph capture.
-<<<<<<< HEAD
-
-        self.max_context_len_to_capture = (
-            self.model_config.max_context_len_to_capture
-            if self.model_config is not None else 0)
-
-        self.pin_memory = is_pin_memory_available()
-        self.kv_cache_dtype = kv_cache_dtype
-        self.vision_language_config = vision_language_config
+
         self.seqlen_agnostic_cache: Optional[Tuple[torch.Tensor, torch.Tensor]]
         self.seqlen_agnostic_gc_cache_buffer: Optional[Tuple[torch.Tensor, torch.Tensor]]
         self.contains_seqlen_agnostic_layers = self.model_config.contains_seqlen_agnostic_layers(parallel_config)
         self.seqlen_agnostic_cache_indices_mapping: Dict[str, Dict[int, int]] = {}
 
-        self.attn_backend = get_attn_backend(
-            self.model_config.dtype if model_config is not None else None)
-
-    def prepare_seqlen_agnostic_cache(self, dtype):
-        if not self.contains_seqlen_agnostic_layers:
-            return
-        num_seqlen_agnostic_layers = self.model_config.get_num_seqlen_agnostic_layers(self.parallel_config)
-        max_batch_size = _BATCH_SIZES_TO_CAPTURE[-1]
-        conv_state_shape, temporal_state_shape = self.model_config.get_seqlen_agnostic_cache_shape(self.parallel_config)
-        assert conv_state_shape is not None and temporal_state_shape is not None
-        for buffername in [
-            "seqlen_agnostic_cache",
-            "seqlen_agnostic_gc_cache_buffer",
-        ]:
-            buffer = (
-                torch.empty(
-                size=(num_seqlen_agnostic_layers,max_batch_size) 
-                        + conv_state_shape, dtype=dtype,
-                device="cuda"), 
-                torch.empty(
-                size=(num_seqlen_agnostic_layers,max_batch_size) +
-                        temporal_state_shape, dtype=dtype,
-                device="cuda")
-            )
-            setattr(self,buffername, buffer)
-                
-
-        # Lazy initialization
-        self.model: torch.nn.Module  # Set after load_model
-        self.block_size: int  # Set after initial profiling.
-=======
->>>>>>> 4bfa7e7f
         # When using CUDA graph, the input block tables must be padded to
         # max_seq_len_to_capture. However, creating the block table in
         # Python can be expensive. To optimize this, we cache the block table
@@ -223,6 +169,29 @@
         self.flashinfer_workspace_buffer: torch.Tensor
         # Set after load_model.
         self.lora_manager: Optional[LRUCacheWorkerLoRAManager] = None
+
+    def prepare_seqlen_agnostic_cache(self, dtype):
+        if not self.contains_seqlen_agnostic_layers:
+            return
+        num_seqlen_agnostic_layers = self.model_config.get_num_seqlen_agnostic_layers(self.parallel_config)
+        max_batch_size = _BATCH_SIZES_TO_CAPTURE[-1]
+        conv_state_shape, temporal_state_shape = self.model_config.get_seqlen_agnostic_cache_shape(self.parallel_config)
+        assert conv_state_shape is not None and temporal_state_shape is not None
+        for buffername in [
+            "seqlen_agnostic_cache",
+            "seqlen_agnostic_gc_cache_buffer",
+        ]:
+            buffer = (
+                torch.empty(
+                size=(num_seqlen_agnostic_layers,max_batch_size)
+                        + conv_state_shape, dtype=dtype,
+                device="cuda"),
+                torch.empty(
+                size=(num_seqlen_agnostic_layers,max_batch_size) +
+                        temporal_state_shape, dtype=dtype,
+                device="cuda")
+            )
+            setattr(self,buffername, buffer)
 
     def load_model(self) -> None:
         with CudaMemoryProfiler() as m:
@@ -1282,7 +1251,7 @@
         self.input_buffers["block_tables"].copy_(
             attn_metadata.decode_metadata.block_tables, non_blocking=True)
 
-        if "seqlen_agnostic_cache" in kwargs: 
+        if "seqlen_agnostic_cache" in kwargs:
             self.input_buffers["seqlen_agnostic_cache"][0].copy_(
                 kwargs["seqlen_agnostic_cache"][0],
                 non_blocking=True
@@ -1296,7 +1265,7 @@
         self.graph.replay()
 
         # in-place edit of the seqlen agnostic cache states as in the KV cache
-        if "seqlen_agnostic_cache" in kwargs: 
+        if "seqlen_agnostic_cache" in kwargs:
             kwargs["seqlen_agnostic_cache"][0].copy_(
                 self.input_buffers["seqlen_agnostic_cache"][0],
                 non_blocking=True
