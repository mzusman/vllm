--- conflicted
+++ resolved
@@ -380,34 +380,25 @@
         B = B.unsqueeze(0)
     if C.dim() == 3 and cu_seq_len is None:
         C = C.unsqueeze(1)
-<<<<<<< HEAD
     if C.dim() == 2 and cu_seq_len is not None:
         C = C.unsqueeze(0)
 
-    out, last_state, *rest = ops.selective_scan_fwd(u, delta, A, B, C, D, z,
-                                                    delta_bias, delta_softplus,
-                                                    cu_seq_len, cache_indices,
-                                                    has_initial_state,
-                                                    ssm_states)
-
-=======
-    n_chunks = int((u.shape[-1] + 2048 - 1) / 2048)
-    x = torch.zeros((
-        u.shape[0],
-        u.shape[1],
-        n_chunks,
-        int(A.shape[1] * 2),
-    ),
-                    device=u.device,
-                    dtype=torch.float32,
-                    requires_grad=False)
-    x[:, :, 0, 0::2] = 1
-    if prev_state is not None:
-        x[:, :, 0, 1::2].copy_(prev_state)
-    out, *rest = ops.selective_scan_fwd(u, delta, A, B, C, D, z, delta_bias,
-                                        delta_softplus, position_indices, x)
-    last_state = x[:, :, -1, 1::2]  # (batch, dim, dstate)
->>>>>>> 300da091
+    out, *rest = ops.selective_scan_fwd(
+        u,
+        delta,
+        A,
+        B,
+        C,
+        D,
+        z,
+        delta_bias,
+        delta_softplus,
+        cu_seq_len,
+        cache_indices,
+        has_initial_state,
+        ssm_states
+    )
+
     if z is None:
         return out
     else:
